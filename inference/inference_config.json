{
  "name": null,

  "device": "cpu",

<<<<<<< HEAD
  "model_path": "./../detectors/cdv4_8sp2_150e_128b.pt",
=======
  "model_path": "./../detectors/cdv4_8sp2_150e_128b.onnx",
>>>>>>> 6885d361
  "nms_wrapper": false,
  "img_size": 640,
  "iou": 0.7,
  "conf": 0.25,
  "half": false,

  "input_data_dir": "./../data/detection/RGB_client_test/images/val/",
  "output_dir": "./outputs"
}<|MERGE_RESOLUTION|>--- conflicted
+++ resolved
@@ -3,11 +3,7 @@
 
   "device": "cpu",
 
-<<<<<<< HEAD
-  "model_path": "./../detectors/cdv4_8sp2_150e_128b.pt",
-=======
   "model_path": "./../detectors/cdv4_8sp2_150e_128b.onnx",
->>>>>>> 6885d361
   "nms_wrapper": false,
   "img_size": 640,
   "iou": 0.7,
