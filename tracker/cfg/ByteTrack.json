{
  "name": "ByteTrack",

  "tracker_name": "ByteTrack",

<<<<<<< HEAD
  "source_weights_path": "./detectors/model_v2.engine",
  "source_stream_path": 0,

  "device": "cuda",
=======
  "source_weights_path": "./../detectors/cdv4_8sp2_150e_128b.pt",
  "source_stream_path": "./../data/general/24.mp4",

  "device": "mps",
>>>>>>> ee31ea84
  "fps_reduction": 0,

  "save_dir": "./outputs/",
  "save_results": false,
  "save_video": false,
  "display": true,
  "sync_fps": false,
  "stabilize": false,
  "logging": false,
  "stream_mode": false,
  "compression_mode": true,

  "img_size": 640,
  "conf_threshold": 0.1,
  "iou_threshold": 0.7,
  "max_det": 50,
  "agnostic_nms": true,

  "tracker_args": {
    "track_high_thresh": 0.1,
    "track_low_thresh": 0.53,
    "new_track_thresh": 0.56,
    "first_match_thresh": 0.95,
    "second_match_thresh": 0.73,
    "new_match_thresh": 0.54,
    "first_buffer": 0.04,
    "second_buffer": 0.35,
    "new_buffer": 0.29,
    "first_fuse": 1,
    "second_fuse": 1,
    "new_fuse": 1,
    "first_iou": 3,
    "second_iou": 4,
    "new_iou": 5,
    "cw_thresh": 0.79,
    "nk_flag": 0,
    "nk_alpha": 10,
    "track_buffer": 350,

    "proximity_thresh": 0.9,
    "appearance_thresh": 0.8,
    "with_reid": false,
    "reid_default": true,
    "weight_path": "ver12.pt",
    "gmc_method": null,
    "device": "cuda"
  },

  "action_recognition": {
    "enabled": true,
    "speed_projection": [1.5951954047750416, 0.8508040956724452],

    "gather": {
      "enabled": true,
      "min_people": 3,
      "last_n": 83,
      "alpha": 0.25901777612184546,
      "distance_threshold": 1.0197365426480192,
      "area_threshold": 0.9960474031910679,
      "speed_threshold": 0.05854507912290983
    },

    "stand_still": {
      "enabled": true,
      "last_n": 111,
      "alpha": 0.0322541571536545,
      "speed_threshold": 0.0096460999755457
    },

    "fast_approach": {
      "enabled": false,
      "draw": false,
      "distance_threshold": 4
    },

    "suddenly_run": {
      "enabled": true,
      "last_n": 138,
      "alpha": 0.10873517538408146,
      "speed_threshold": 0.07195126641202199
    },

    "overstep_boundary": {
      "enabled": false,
      "draw": true,
      "line": [0, 0, 1920, 1080],
      "region": "top"
    }
  }
}<|MERGE_RESOLUTION|>--- conflicted
+++ resolved
@@ -3,17 +3,10 @@
 
   "tracker_name": "ByteTrack",
 
-<<<<<<< HEAD
-  "source_weights_path": "./detectors/model_v2.engine",
-  "source_stream_path": 0,
-
-  "device": "cuda",
-=======
   "source_weights_path": "./../detectors/cdv4_8sp2_150e_128b.pt",
   "source_stream_path": "./../data/general/24.mp4",
 
   "device": "mps",
->>>>>>> ee31ea84
   "fps_reduction": 0,
 
   "save_dir": "./outputs/",
