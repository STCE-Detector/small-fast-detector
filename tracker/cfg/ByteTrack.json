--- conflicted
+++ resolved
@@ -3,16 +3,11 @@
 
   "tracker_name": "ByteTrack",
 
-<<<<<<< HEAD
-  "source_weights_path": "./detectors/8s_300e_128b.pt",
-  "source_stream_path": "./videos/fullhd_60.mp4",
-=======
   "source_weights_path": "./detectors/8sp2_150e_64b.pt",
   "source_stream_path": "/Users/inaki-eab/Desktop/TAR_data/selection/13.mp4",
->>>>>>> 2eefd270
 
   "device": "mps",
-  "fps_reduction": 0,
+  "fps_reduction": 20,
 
   "save_dir": "./outputs/",
   "save_results": false,
@@ -27,17 +22,10 @@
   "img_size": 640,
   "conf_threshold": 0.1,
   "iou_threshold": 0.7,
-  "max_det": 300,
-  "agnostic_nms": false,
+  "max_det": 50,
+  "agnostic_nms": true,
 
   "tracker_args": {
-<<<<<<< HEAD
-    "track_high_thresh": 0.4,
-    "track_low_thresh": 0.1,
-    "new_track_thresh": 0.25,
-    "track_buffer": 30,
-    "match_thresh": 0.9,
-=======
     "track_high_thresh": 0.2,
     "track_low_thresh": 0.38,
     "new_track_thresh": 0.57,
@@ -59,11 +47,10 @@
 
     "track_buffer": 50,
 
->>>>>>> 2eefd270
     "proximity_thresh": 0.9,
     "appearance_thresh": 0.8,
     "with_reid": false,
-    "reid_default": false,
+    "reid_default": true,
     "weight_path": "ver12.pt",
     "gmc_method": null,
     "device": "cuda"
