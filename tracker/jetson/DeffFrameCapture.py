import platform
import time
from threading import Thread

import cv2
import numpy as np
from deffcode import FFdecoder, Sourcer

from ultralytics.utils import IS_JETSON

if IS_JETSON:
    from jetson_utils import (cudaFromNumpy, cudaAllocMapped, cudaConvertColor,cudaDeviceSynchronize)


def check_os():
    os = platform.system()
    if os == "Darwin":
        return "MacOS"
    elif os == "Linux":
        return "Linux"
    else:
        return "Unknown OS"


class DeffFrameCapture:
<<<<<<< HEAD
    def __init__(self, source, frame_format='rgb24', verbose=False):
=======
    """ Class to capture frames from a video source (webcam or video file) using FFmpeg.
        With FFMPEG you can use hardware acceleration to decode the video stream.
    """
    def __init__(self, source, frame_format='rgb8', verbose=False):
>>>>>>> ee31ea84
        self.source = source
        self.frame_format = frame_format
        self.verbose = verbose
        self.decoder = None
        self.stopped = True
    def start(self):
        operating_system = check_os()
        if IS_JETSON:
            ffparams = {
                "-vcodec": "h264_nvv4l2dec",  # use H.264 CUVID Video-decoder
            }
        elif operating_system == "MacOS":
            ffparams = {
                # "-vcodec": "h264_videotoolbox",  # use H.264 VideoToolbox decoder
                # "-hwaccel": "videotoolbox",  # accelerator
            }
        else:
            ffparams = {
                "-vcodec": None,  # skip source decoder and let FFmpeg chose
                "-ffprefixes": [
                    "-vsync",
                    "0",  # prevent duplicate frames
                    "-hwaccel",
                    "cuda",  # accelerator
                    "-hwaccel_output_format",
                    "cuda",  # output accelerator
                ],
                "-custom_resolution": "null",  # discard source `-custom_resolution`
                "-framerate": "null",  # discard source `-framerate`
            }

        self.decoder = FFdecoder(self.source, frame_format=self.frame_format, verbose=self.verbose)
        if self.source != 0:
            self.fps = int(Sourcer(self.source).probe_stream().retrieve_metadata().get('source_video_framerate'))
        else:
            self.fps = 30
            self.decoder.metadata = {
                "source_video_resolution": [1920, 1080],  # 1920x1080 frame-size
                "source_video_framerate": 30.0
            }
        self.decoder = self.decoder.formulate()
        self.streaming = True
        self.frame_count = 0
        self.thread = Thread(target=self.Capture)
        self.thread.start()

    def Capture(self):
        if self.streaming:
            for frame in self.decoder.generateFrame():
                if frame is None:
                    self.Close()
                    return None
                self.frame_count += 1
                cuda_array = cudaFromNumpy(frame, isBGR=False) if IS_JETSON else np.array(frame)
                if IS_JETSON:
                    cudaDeviceSynchronize()
                return cuda_array
        return None

    def stop(self):
        self.streaming = False
        self.frame_count = 0
        self.decoder.terminate()
        self.thread.join()

    def Close(self):
        self.stop()

    def GetFrameRate(self):
        return self.fps

    def GetFrameCount(self):
        return self.frame_count

    def GetWidth(self):
        return self.decoder.width

    def GetHeight(self):
        return self.decoder.height

    def IsStreaming(self):
        return self.streaming<|MERGE_RESOLUTION|>--- conflicted
+++ resolved
@@ -23,14 +23,10 @@
 
 
 class DeffFrameCapture:
-<<<<<<< HEAD
-    def __init__(self, source, frame_format='rgb24', verbose=False):
-=======
     """ Class to capture frames from a video source (webcam or video file) using FFmpeg.
         With FFMPEG you can use hardware acceleration to decode the video stream.
     """
     def __init__(self, source, frame_format='rgb8', verbose=False):
->>>>>>> ee31ea84
         self.source = source
         self.frame_format = frame_format
         self.verbose = verbose
@@ -62,15 +58,8 @@
                 "-framerate": "null",  # discard source `-framerate`
             }
 
-        self.decoder = FFdecoder(self.source, frame_format=self.frame_format, verbose=self.verbose)
-        if self.source != 0:
-            self.fps = int(Sourcer(self.source).probe_stream().retrieve_metadata().get('source_video_framerate'))
-        else:
-            self.fps = 30
-            self.decoder.metadata = {
-                "source_video_resolution": [1920, 1080],  # 1920x1080 frame-size
-                "source_video_framerate": 30.0
-            }
+        self.decoder = FFdecoder(self.source, frame_format=self.frame_format, verbose=self.verbose, **ffparams)
+        self.fps = int(Sourcer(self.source).probe_stream().retrieve_metadata().get('source_video_framerate'))
         self.decoder = self.decoder.formulate()
         self.streaming = True
         self.frame_count = 0
