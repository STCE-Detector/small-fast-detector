--- conflicted
+++ resolved
@@ -117,26 +117,11 @@
         return results
 
     def print_avg_times(self):
-<<<<<<< HEAD
-        start_time = time.time()
-        try:
-            preprocess_avg = sum(self.preprocess_times) / len(self.preprocess_times) * 1000
-            inference_avg = sum(self.inference_times) / len(self.inference_times) * 1000
-            postprocess_avg = sum(self.postprocess_times) / len(self.postprocess_times) * 1000
-        except:
-            preprocess_avg = 1
-            inference_avg = 1
-            postprocess_avg = 1
-        total_avg_time = (preprocess_avg + inference_avg + postprocess_avg) / 1000  # Convert to seconds
-        fps = 1 / total_avg_time if total_avg_time > 0 else float('inf')
-
-=======
         self.preprocess_avg = sum(self.preprocess_times) / len(self.preprocess_times) * 1000
         self.inference_avg = sum(self.inference_times) / len(self.inference_times) * 1000
         self.postprocess_avg = sum(self.postprocess_times) / len(self.postprocess_times) * 1000
         self.total_avg_time = (self.preprocess_avg + self.inference_avg + self.postprocess_avg) / 1000  # Convert to seconds
         self.fps = 1 / self.total_avg_time if self.total_avg_time > 0 else float('inf')
->>>>>>> ee31ea84
         print(
             f"Preprocess: {self.preprocess_avg:.4f} ms, Inference: {self.inference_avg:.4f} ms, Postprocess: {self.postprocess_avg:.4f} ms, FPS: {self.fps:.2f}")
         print(f"Last Prediction Time (Preprocess, Inference, Postprocess): {self.last_prediction_time}")