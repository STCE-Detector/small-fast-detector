import sys
import argparse
import csv
import os

os.environ["PYTORCH_ENABLE_MPS_FALLBACK"] = "1"
os.environ["QT_ENABLE_HIGHDPI_SCALING"] = "1"

import cv2
import numpy as np
import supervision as sv
from PyQt5.QtGui import QImage
from PyQt5.QtCore import QObject, pyqtSignal
from PyQt5.QtWidgets import QApplication
from tqdm import tqdm

from tracker.action_recognition import ActionRecognizer
from tracker.gui.GUI import VideoDisplay
from tracker.gui.frameCapture import FrameCapture
from tracker.gui.frameProcessing import VideoWriter
from tracker.utils.cfg.parse_config import ConfigParser
from tracker.utils.timer.utils import FrameRateCounter, Timer
from ultralytics import YOLO

import tracker.trackers as trackers

COLORS = sv.ColorPalette.default()

ci_build_and_not_headless = False
try:
    from cv2.version import ci_build, headless
    ci_and_not_headless = ci_build and not headless
except:
    pass
if sys.platform.startswith("linux") and ci_and_not_headless:
    os.environ.pop("QT_QPA_PLATFORM_PLUGIN_PATH")
if sys.platform.startswith("linux") and ci_and_not_headless:
    os.environ.pop("QT_QPA_FONTDIR")


class VideoProcessor(QObject):
    frame_ready = pyqtSignal(QImage, float)

    def __init__(self, config) -> None:
        super(VideoProcessor, self).__init__()

        # Read the YOLO detector parameters
        self.conf_threshold = config["conf_threshold"]
        self.iou_threshold = config["iou_threshold"]
        self.img_size = config["img_size"]
        self.max_det = config["max_det"]
        self.agnostic_nms = config["agnostic_nms"]

        self.source_video_path = config["source_stream_path"]
        self.output_dir = config.save_dir
        self.target_video_path = str(self.output_dir / "annotated_video.mp4")

        self.device = config["device"]

        # Load the YOLO model
        self.model = YOLO(config["source_weights_path"])

        # TODO: CHECK IF MAINTAIN THIS
        self.video_info = sv.VideoInfo.from_video_path(self.source_video_path)

        # TODO : CHECK TO PUT IN A THREAD
        self.tracker = getattr(trackers, config["tracker_name"])(config["tracker_args"], self.video_info)

        self.box_annotator = sv.BoxAnnotator(color=COLORS)
        self.trace_annotator = sv.TraceAnnotator(color=COLORS, position=sv.Position.CENTER, trace_length=100, thickness=2)

        self.frame_capture = FrameCapture(self.source_video_path, stabilize=config["stabilize"],
                                          stream_mode=config["stream_mode"], logging=config["logging"])
        self.paused = False

        self.frame_skip_interval = 100/(100-config["fps_reduction"])

        self.display = config["display"]
        self.save_video = config["save_video"]
        self.save_results = config["save_results"]
<<<<<<< HEAD
        self.csv_path = str(self.output_dir) + "/track_data.csv"
        if self.save_video and self.display:
            raise ValueError("Cannot display and save video at the same time")
=======
        if self.save_video and self.display:
            raise ValueError("Cannot display and save video at the same time")
        if self.save_results:
            self.csv_path = str(self.output_dir) + "/track_data.csv"
            self.data_dict = {
                "frame_id": [],
                "tracker_id": [],
                "class_id": [],
                "x1": [],
                "y1": [],
                "x2": [],
                "y2": []
            }
        if self.save_video:
            self.video_writer = VideoWriter(self.target_video_path, frame_size=self.frame_capture.get_frame_size(),
                                            compression_mode=config["compression_mode"],
                                            logging=config["logging"],
                                            fps=self.frame_capture.get_fps())
            self.video_writer.start()
>>>>>>> b902092d

        self.class_names = {
            0: "person",
            1: "car",
            2: "truck",
            3: "uav",
            4: "airplane",
            5: "boat",
        }

        self.action_recognizer = ActionRecognizer(config["action_recognition"], self.video_info)

    def process_video(self):
        print(f"Processing video: {self.source_video_path} ...")
        print(f"Original video size: {self.video_info.resolution_wh}")
        print(f"Original video FPS: {self.video_info.fps}")
        print(f"Original video number of frames: {self.video_info.total_frames}\n")

        pbar = tqdm(total=self.video_info.total_frames, desc="Processing Frames", unit="frame")
        fps_counter = FrameRateCounter()
        timer = Timer()
        frame_count = 0
        self.frame_capture.start()

        while True:
            if not self.paused:
                frame = self.frame_capture.read()
                frame_count += 1
                if frame is None:
                    break
                frame_rgb = cv2.cvtColor(frame, cv2.COLOR_BGR2RGB)

                if frame_count >= self.frame_skip_interval:
                    annotated_frame = self.process_frame(frame_rgb, self.frame_capture.get_frame_count(), fps_counter.value())
                    fps_counter.step()
                    frame_count -= self.frame_skip_interval

                    if self.save_video and not self.display:
                        self.video_writer.write_frame(annotated_frame)

                    if self.display:
                        height, width, channel = annotated_frame.shape
                        bytes_per_line = 3 * width
                        q_image = QImage(annotated_frame.data, width, height, bytes_per_line, QImage.Format.Format_RGB888)
                        self.frame_ready.emit(q_image, fps_counter.value())

<<<<<<< HEAD
        video_sink = sv.VideoSink(self.target_video_path, self.video_info) if self.save_video else nullcontext()
        with video_sink as sink:
            fps_counter = FrameRateCounter()
            timer = Timer()

            for i, frame in enumerate(pbar := tqdm(frame_generator, total=self.video_info.total_frames)):
                pbar.set_description(f"[FPS: {fps_counter.value():.2f}] ")
                if i % self.video_stride == 0:
                    annotated_frame = self.process_frame(frame, i, fps_counter.value())
                    fps_counter.step() # here

                    if self.save_video:
                        sink.write_frame(annotated_frame)
                    elif self.display:
                        cv2.imshow("Processed Video", annotated_frame)

                        k = cv2.waitKey(int(self.wait_time * self.slow_factor))  # dd& 0xFF

                        if cv2.waitKey(1) & 0xFF == ord("q"):
                            break
                        elif k == ord('p'):  # pause the video
                            cv2.waitKey(-1)  # wait until any key is pressed
                        elif k == ord('r'):  # resume the video
                            continue
                        elif k == ord('d'):
                            slow_factor = self.slow_factor - 1
                            print(slow_factor)
                        elif k == ord('i'):
                            slow_factor = self.slow_factor + 1
                            print(slow_factor)
                            break

                    # Store results
=======
>>>>>>> b902092d
                    if self.save_results:
                        for track in self.tracker.active_tracks:
                            self.data_dict["frame_id"].append(self.frame_capture.get_frame_count())
                            self.data_dict["tracker_id"].append(track.track_id)
                            self.data_dict["class_id"].append(track.class_id)
                            self.data_dict["x1"].append(track.tlbr[0])
                            self.data_dict["y1"].append(track.tlbr[1])
                            self.data_dict["x2"].append(track.tlbr[2])
                            self.data_dict["y2"].append(track.tlbr[3])
                else:
                    # TODO: when static skipping is > 0, video not generated, solve this (skipping should start by true)
                    if self.save_video and not self.display:
                        #self.video_writer.write_frame(annotated_frame)
                        px=0
                    fps_counter.step()

                pbar.update(1)

            if self.save_results:
                with open(self.csv_path, 'w', newline='') as file:
                    writer = csv.writer(file)
                    writer.writerow(self.data_dict.keys())
                    writer.writerows(zip(*self.data_dict.values()))

        pbar.close()
        print(f"\nTracking complete over {self.video_info.total_frames} frames.")
        print(f"Total time: {timer.elapsed():.2f} seconds")
        avg_fps = self.video_info.total_frames / timer.elapsed()
        print(f"Average FPS: {avg_fps:.2f}")
        self.cleanup()

    def process_frame(self, frame: np.ndarray, frame_number: int, fps: float) -> np.ndarray:
        results = self.model.predict(
            frame,
            verbose=False,
            conf=self.conf_threshold,
            iou=self.iou_threshold,
            imgsz=self.img_size,
            device=self.device,
            max_det=self.max_det,
            agnostic_nms=self.agnostic_nms,
        )[0]
        # TODO: compare the results with the results from the ByteTrack tracker, losing detections
        detections = sv.Detections.from_ultralytics(results)
        detections, tracks = self.tracker.update(detections, frame)

        ar_results = self.action_recognizer.recognize_frame(tracks)
        return self.annotate_frame(frame, detections, ar_results, frame_number, fps)

    def annotate_frame(self, annotated_frame: np.ndarray, detections: sv.Detections, ar_results: None,
                       frame_number: int, fps: float) -> np.ndarray:

        labels = [f"#{tracker_id} {self.class_names[class_id]} {confidence:.2f}"
                  for tracker_id, class_id, confidence in
                  zip(detections.tracker_id, detections.class_id, detections.confidence)]
        annotated_frame = self.trace_annotator.annotate(annotated_frame, detections)
        annotated_frame = self.box_annotator.annotate(annotated_frame, detections, labels)
        annotated_frame = self.action_recognizer.annotate(annotated_frame, ar_results)
        if self.save_video:
            cv2.putText(annotated_frame, f"Frame: {frame_number}", (10, 30), cv2.FONT_HERSHEY_SIMPLEX, 1, (0, 255, 0), 2)
            cv2.putText(annotated_frame, f"FPS: {fps:.2f}", (10, 60), cv2.FONT_HERSHEY_SIMPLEX, 1, (0, 255, 0), 2)
        return annotated_frame

    def toggle_pause(self):
        self.paused = not self.paused

    def cleanup(self):
        self.frame_capture.stop()
        if self.save_video:
            self.video_writer.stop()


if __name__ == "__main__":
    parser = argparse.ArgumentParser(description="YOLO and ByteTrack")
    parser.add_argument(
        "-c",
        "--config",
        default="./cfg/ByteTrack.json",
        type=str,
        help="config file path (default: None)",
    )
    config = ConfigParser.from_args(parser)
    if config["display"]:
        app = QApplication(sys.argv)
        video_display = VideoDisplay(processor=VideoProcessor(config))
        video_display.show()
        sys.exit(app.exec())
    else:
        video_processor = VideoProcessor(config)
        video_processor.process_video()<|MERGE_RESOLUTION|>--- conflicted
+++ resolved
@@ -78,11 +78,6 @@
         self.display = config["display"]
         self.save_video = config["save_video"]
         self.save_results = config["save_results"]
-<<<<<<< HEAD
-        self.csv_path = str(self.output_dir) + "/track_data.csv"
-        if self.save_video and self.display:
-            raise ValueError("Cannot display and save video at the same time")
-=======
         if self.save_video and self.display:
             raise ValueError("Cannot display and save video at the same time")
         if self.save_results:
@@ -102,7 +97,6 @@
                                             logging=config["logging"],
                                             fps=self.frame_capture.get_fps())
             self.video_writer.start()
->>>>>>> b902092d
 
         self.class_names = {
             0: "person",
@@ -149,42 +143,6 @@
                         q_image = QImage(annotated_frame.data, width, height, bytes_per_line, QImage.Format.Format_RGB888)
                         self.frame_ready.emit(q_image, fps_counter.value())
 
-<<<<<<< HEAD
-        video_sink = sv.VideoSink(self.target_video_path, self.video_info) if self.save_video else nullcontext()
-        with video_sink as sink:
-            fps_counter = FrameRateCounter()
-            timer = Timer()
-
-            for i, frame in enumerate(pbar := tqdm(frame_generator, total=self.video_info.total_frames)):
-                pbar.set_description(f"[FPS: {fps_counter.value():.2f}] ")
-                if i % self.video_stride == 0:
-                    annotated_frame = self.process_frame(frame, i, fps_counter.value())
-                    fps_counter.step() # here
-
-                    if self.save_video:
-                        sink.write_frame(annotated_frame)
-                    elif self.display:
-                        cv2.imshow("Processed Video", annotated_frame)
-
-                        k = cv2.waitKey(int(self.wait_time * self.slow_factor))  # dd& 0xFF
-
-                        if cv2.waitKey(1) & 0xFF == ord("q"):
-                            break
-                        elif k == ord('p'):  # pause the video
-                            cv2.waitKey(-1)  # wait until any key is pressed
-                        elif k == ord('r'):  # resume the video
-                            continue
-                        elif k == ord('d'):
-                            slow_factor = self.slow_factor - 1
-                            print(slow_factor)
-                        elif k == ord('i'):
-                            slow_factor = self.slow_factor + 1
-                            print(slow_factor)
-                            break
-
-                    # Store results
-=======
->>>>>>> b902092d
                     if self.save_results:
                         for track in self.tracker.active_tracks:
                             self.data_dict["frame_id"].append(self.frame_capture.get_frame_count())
