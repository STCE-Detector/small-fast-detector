--- conflicted
+++ resolved
@@ -2,13 +2,6 @@
 import argparse
 import csv
 import os
-
-from PySide6.QtCore import QObject
-from PySide6.QtGui import QImage
-from PySide6.QtWidgets import QApplication
-from PySide6.QtCore import Signal
-
-from ultralytics.utils import IS_JETSON
 
 os.environ["PYTORCH_ENABLE_MPS_FALLBACK"] = "1"
 os.environ["QT_ENABLE_HIGHDPI_SCALING"] = "1"
@@ -82,7 +75,6 @@
 
         self.box_annotator = sv.BoxAnnotator(color=COLORS)
         self.trace_annotator = sv.TraceAnnotator(color=COLORS, position=sv.Position.CENTER, trace_length=100, thickness=2)
-
 
         self.frame_capture = FrameCapture(self.source_video_path, stabilize=config["stabilize"],
                                           stream_mode=config["stream_mode"], logging=config["logging"])
@@ -134,11 +126,7 @@
         pbar = tqdm(total=self.video_info.total_frames, desc="Processing Frames", unit="frame")
         fps_counter = FrameRateCounter()
         timer = Timer()
-<<<<<<< HEAD
-        frame_count = 0
-=======
         frame_count = 1
->>>>>>> 2eefd270
         while True:
             if not self.paused:
                 try:
@@ -146,7 +134,6 @@
                 except:
                     continue
                 frame_count += 1
-                pbar.update(1)
                 if frame is None:
                     print("No frame captured")
                     continue
@@ -178,16 +165,11 @@
                     if self.save_video and not self.display:
                         self.video_writer.write_frame(annotated_frame)
                     fps_counter.step()
-<<<<<<< HEAD
+
                 if not self.frame_capture.IsStreaming:
                     break
-=======
-
-                if not self.frame_capture.IsStreaming:
-                    break
 
                 pbar.update(1)
->>>>>>> 2eefd270
 
             if self.save_results:
                 with open(self.csv_path, 'w', newline='') as file:
