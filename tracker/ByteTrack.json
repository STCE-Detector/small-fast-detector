--- conflicted
+++ resolved
@@ -1,10 +1,6 @@
 {
   "name": "qualitative",
-<<<<<<< HEAD
-  "source_weights_path": "./models/8s_300e_128b.pt",
-=======
   "source_weights_path": "./models/8sp2_150e_64b.engine",
->>>>>>> 95f519ac
   "source_stream_path": "./videos/MOT16-01-raw.mp4",
   "stabilize": false,
   "logging": false,
