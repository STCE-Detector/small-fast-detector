import os
import comet_ml
from ultralytics import YOLO

# Set number of threads
N_THREADS = '8'
os.environ["CUDA_DEVICE_ORDER"] = "PCI_BUS_ID"
os.environ['OMP_NUM_THREADS'] = N_THREADS
os.environ['OPENBLAS_NUM_THREADS'] = N_THREADS
os.environ['MKL_NUM_THREADS'] = N_THREADS
os.environ['VECLIB_MAXIMUM_THREADS'] = N_THREADS
os.environ['NUMEXPR_NUM_THREADS'] = N_THREADS

# Initialize COMET logger, first log done in notebook where API key was asked, now seems to be saved in .comet.config
comet_ml.init()

# Initialize model and load matching weights
model = YOLO('yolov8s.yaml', task='detect').load('./../models/yolov8s.pt')

epochs = 150
batch = 32
optimizer = 'auto'

model.train(
    resume=False,
    data='custom_dataset.yaml',
    epochs=epochs,
    batch=batch,
    optimizer=optimizer,
    save=True,
    #fraction=0.5,
    save_json=True,
    plots=True,
<<<<<<< HEAD
    device="cpu",
=======
    device=[0,1,2,3],
>>>>>>> ebd80104
    project='fine-tune-cdv3',
    imgsz=1280,
    name=f'8s-{epochs}e-{batch}b-1280px',
    verbose=True,
    patience=25,
    cache=False,
    amp=False
)<|MERGE_RESOLUTION|>--- conflicted
+++ resolved
@@ -31,11 +31,7 @@
     #fraction=0.5,
     save_json=True,
     plots=True,
-<<<<<<< HEAD
-    device="cpu",
-=======
     device=[0,1,2,3],
->>>>>>> ebd80104
     project='fine-tune-cdv3',
     imgsz=1280,
     name=f'8s-{epochs}e-{batch}b-1280px',
