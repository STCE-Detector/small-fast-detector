--- conflicted
+++ resolved
@@ -15,15 +15,10 @@
 comet_ml.init()
 
 # Initialize model and load matching weights
-model = YOLO('yolov8s-p2.yaml', task='detect') #.load('./../models/yolov8s.pt')
+model = YOLO('yolov8s-p2.yaml', task='detect').load('./../models/yolov8s.pt')
 
-<<<<<<< HEAD
-epochs = 75
-batch = 16
-=======
 epochs = 150
 batch = 64
->>>>>>> 55efd2fa
 optimizer = 'auto'
 
 model.train(
@@ -36,16 +31,11 @@
     #fraction=0.5,
     save_json=True,
     plots=True,
-<<<<<<< HEAD
-    device=[0],
-    project='fine-tune-cdv2',
-    name=f'8sp2-ghostv2_orig-{epochs}e-{batch}b-CW_C2N',
-=======
     device=[3,6,4,5],
     project='fine-tune-cdv3',
     name=f'8sp2-{epochs}e-{batch}b',
->>>>>>> 55efd2fa
     verbose=True,
+    patience=25,
     cache=False,
     amp=False
 )