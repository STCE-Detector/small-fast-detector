--- conflicted
+++ resolved
@@ -529,19 +529,11 @@
 
         cfg, weights = self.model, None
         ckpt = None
-<<<<<<< HEAD
-        if str(model).endswith(".pt"):
-            weights, ckpt = attempt_load_one_weight(model)
-            cfg = weights.yaml
-        else:
-            cfg = model
-=======
         if str(self.model).endswith(".pt"):
             weights, ckpt = attempt_load_one_weight(self.model)
             cfg = weights.yaml
         elif isinstance(self.args.pretrained, (str, Path)):
             weights, _ = attempt_load_one_weight(self.args.pretrained)
->>>>>>> 2eefd270
         self.model = self.get_model(cfg=cfg, weights=weights, verbose=RANK == -1)  # calls Model(cfg, weights)
         return ckpt
 
