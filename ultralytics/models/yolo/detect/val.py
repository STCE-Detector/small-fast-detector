--- conflicted
+++ resolved
@@ -1,9 +1,10 @@
 # Ultralytics YOLO 🚀, AGPL-3.0 license
-
+import json
 import os
 from pathlib import Path
 
 import numpy as np
+import pandas as pd
 import torch
 
 from ultralytics.data import build_dataloader, build_yolo_dataset, converter
@@ -65,14 +66,9 @@
 
     def init_metrics(self, model):
         """Initialize evaluation metrics for YOLO."""
-<<<<<<< HEAD
-        val = self.data.get(self.args.split, "")  # validation path
-        self.is_coco = isinstance(val, str) and "coco" in val and val.endswith(f"{os.sep}val2017.txt")  # is COCO
-=======
         val = self.data.get(self.args.split, '')  # validation path
         self.is_coco = (isinstance(val, str) and 'coco' in val and val.endswith(f'{os.sep}val2017.txt')) or \
                        os.path.isfile(os.path.join(self.data['path'], 'annotations', 'instances_val2017.json')) # is COCO
->>>>>>> 2eefd270
         self.is_lvis = isinstance(val, str) and "lvis" in val and not self.is_coco  # is LVIS
         self.class_map = converter.coco80_to_coco91_class() if self.is_coco else list(range(len(model.names)))
         self.args.save_json |= (self.is_coco or self.is_lvis) and not self.training  # run on final val if training COCO
@@ -80,7 +76,9 @@
         self.nc = len(model.names)
         self.metrics.names = self.names
         self.metrics.plot = self.args.plots
-        self.confusion_matrix = ConfusionMatrix(nc=self.nc, conf=self.args.conf)
+        # Confusion matrix for two scenarios
+        self.confusion_matrix_p = ConfusionMatrix(nc=self.nc, conf=0.3, iou_thres=0.3)
+        self.confusion_matrix_r = ConfusionMatrix(nc=self.nc, conf=0.001, iou_thres=0.3)
         self.seen = 0
         self.jdict = []
         self.stats = dict(tp=[], conf=[], pred_cls=[], target_cls=[])
@@ -140,8 +138,10 @@
                 if nl:
                     for k in self.stats.keys():
                         self.stats[k].append(stat[k])
-                    if self.args.plots:
-                        self.confusion_matrix.process_batch(detections=None, gt_bboxes=bbox, gt_cls=cls)
+                    # TODO: obb has not supported confusion_matrix yet.
+                    if self.args.plots and self.args.task != "obb":
+                        self.confusion_matrix_p.process_batch(detections=None, gt_bboxes=bbox, gt_cls=cls)
+                        self.confusion_matrix_r.process_batch(detections=None, gt_bboxes=bbox, gt_cls=cls)
                 continue
 
             # Predictions
@@ -154,8 +154,10 @@
             # Evaluate
             if nl:
                 stat["tp"] = self._process_batch(predn, bbox, cls)
-                if self.args.plots:
-                    self.confusion_matrix.process_batch(predn, bbox, cls)
+                # TODO: obb has not supported confusion_matrix yet.
+                if self.args.plots and self.args.task != "obb":
+                    self.confusion_matrix_p.process_batch(predn, bbox, cls)
+                    self.confusion_matrix_r.process_batch(predn, bbox, cls)
             for k in self.stats.keys():
                 self.stats[k].append(stat[k])
 
@@ -169,7 +171,8 @@
     def finalize_metrics(self, *args, **kwargs):
         """Set final values for metrics speed and confusion matrix."""
         self.metrics.speed = self.speed
-        self.metrics.confusion_matrix = self.confusion_matrix
+        # TODO: which confusion matrix should be used?
+        self.metrics.confusion_matrix = self.confusion_matrix_p
 
     def get_stats(self):
         """Returns metrics statistics and results dictionary."""
@@ -181,7 +184,7 @@
         )  # number of targets per class
         return self.metrics.results_dict
 
-    def print_results(self):
+    def print_results(self, stats):
         """Prints training/validation set metrics per class."""
         pf = "%22s" + "%11i" * 2 + "%11.3g" * len(self.metrics.keys)  # print format
         LOGGER.info(pf % ("all", self.seen, self.nt_per_class.sum(), *self.metrics.mean_results()))
@@ -194,10 +197,32 @@
                 LOGGER.info(pf % (self.names[c], self.seen, self.nt_per_class[c], *self.metrics.class_result(i)))
 
         if self.args.plots:
-            for normalize in True, False:
-                self.confusion_matrix.plot(
+            for normalize in [False, 'gt', 'pred']:
+                self.confusion_matrix_p.plot(
                     save_dir=self.save_dir, names=self.names.values(), normalize=normalize, on_plot=self.on_plot
                 )
+                self.confusion_matrix_r.plot(
+                    save_dir=self.save_dir, names=self.names.values(), normalize=normalize, on_plot=self.on_plot
+                )
+
+        # Save micro metrics only if not training
+        if not self.training:
+            stats[f'metrics/muAR@{self.confusion_matrix_p.iou_thres}&{self.confusion_matrix_p.conf}'] = self.confusion_matrix_p.micro_recall
+            stats[f'metrics/MAR@{self.confusion_matrix_p.iou_thres}&{self.confusion_matrix_p.conf}'] = self.confusion_matrix_p.macro_recall
+            stats[f'metrics/muAP@{self.confusion_matrix_p.iou_thres}&{self.confusion_matrix_p.conf}'] = self.confusion_matrix_p.micro_precision
+            stats[f'metrics/MAP@{self.confusion_matrix_p.iou_thres}&{self.confusion_matrix_p.conf}'] = self.confusion_matrix_p.macro_precision
+
+            stats[f'metrics/muAR@{self.confusion_matrix_r.iou_thres}&{self.confusion_matrix_r.conf}'] = self.confusion_matrix_r.micro_recall
+            stats[f'metrics/MAR@{self.confusion_matrix_r.iou_thres}&{self.confusion_matrix_r.conf}'] = self.confusion_matrix_r.macro_recall
+            stats[f'metrics/muAP@{self.confusion_matrix_r.iou_thres}&{self.confusion_matrix_r.conf}'] = self.confusion_matrix_r.micro_precision
+            stats[f'metrics/MAP@{self.confusion_matrix_r.iou_thres}&{self.confusion_matrix_r.conf}'] = self.confusion_matrix_r.macro_precision
+
+            # Save macro metrics per class
+            for i, c in enumerate(self.metrics.ap_class_index):
+                stats[f"metrics/P_{self.names[c]}"] = self.metrics.class_result(i)[0]
+                stats[f"metrics/R_{self.names[c]}"] = self.metrics.class_result(i)[1]
+
+        return stats
 
     def _process_batch(self, detections, gt_bboxes, gt_cls):
         """
@@ -283,46 +308,67 @@
 
     def eval_json(self, stats):
         """Evaluates YOLO output in JSON format and returns performance statistics."""
-        if self.args.save_json and (self.is_coco or self.is_lvis) and len(self.jdict):
+        if self.args.save_json and self.is_coco and len(self.jdict):
+            anno_json = self.data["path"] / "annotations/instances_val2017.json"  # annotations
             pred_json = self.save_dir / "predictions.json"  # predictions
-            anno_json = (
-                self.data["path"]
-                / "annotations"
-                / ("instances_val2017.json" if self.is_coco else f"lvis_v1_{self.args.split}.json")
-            )  # annotations
-            pkg = "pycocotools" if self.is_coco else "lvis"
-            LOGGER.info(f"\nEvaluating {pkg} mAP using {pred_json} and {anno_json}...")
+            LOGGER.info(f"\nEvaluating pycocotools mAP using {pred_json} and {anno_json}...")
             try:  # https://github.com/cocodataset/cocoapi/blob/master/PythonAPI/pycocoEvalDemo.ipynb
-                for x in pred_json, anno_json:
+                check_requirements("pycocotools>=2.0.6")
+                from pycocotools.coco import COCO  # noqa
+                #from pycocotools.cocoeval import COCOeval  # noqa
+                from ultralytics.utils.cocoeval import COCOeval
+
+                for x in anno_json, pred_json:
                     assert x.is_file(), f"{x} file not found"
-                check_requirements("pycocotools>=2.0.6" if self.is_coco else "lvis>=0.5.3")
+                anno = COCO(str(anno_json))  # init annotations api
+                pred = anno.loadRes(str(pred_json))  # init predictions api (must pass string, not Path)
+                eval = COCOeval(anno, pred, "bbox")
+
+                # Set Custom Area Ranges
+                # TODO: should we set 10*15 as the minimum area? before it was 0**2
+                eval.params.areaRng = [[0**2, 1e5 ** 2],
+                                       [0**2, 16 ** 2],
+                                       [16 ** 2, 32 ** 2],
+                                       [32 ** 2, 96 ** 2],
+                                       [96 ** 2, 1e5 ** 2]]
+                eval.params.areaRngLbl = ['all', 'tiny', 'small', 'medium', 'large']
+                eval.params.maxDets = [3, 30, 300]
+
                 if self.is_coco:
-                    from pycocotools.coco import COCO  # noqa
-                    from pycocotools.cocoeval import COCOeval  # noqa
-
-                    anno = COCO(str(anno_json))  # init annotations api
-                    pred = anno.loadRes(str(pred_json))  # init predictions api (must pass string, not Path)
-                    eval = COCOeval(anno, pred, "bbox")
-                else:
-                    from lvis import LVIS, LVISEval
-
-                    anno = LVIS(str(anno_json))  # init annotations api
-                    pred = anno._load_json(str(pred_json))  # init predictions api (must pass string, not Path)
-                    eval = LVISEval(anno, pred, "bbox")
-                eval.params.imgIds = [int(Path(x).stem) for x in self.dataloader.dataset.im_files]  # images to eval
+                    eval.params.imgIds = [int(Path(x).stem) for x in self.dataloader.dataset.im_files]  # images to eval
                 eval.evaluate()
                 eval.accumulate()
                 eval.summarize()
-                if self.is_lvis:
-                    eval.print_results()  # explicitly call print_results
-                # update mAP50-95 and mAP50
-                stats[self.metrics.keys[-1]], stats[self.metrics.keys[-2]] = (
-                    eval.stats[:2] if self.is_coco else [eval.results["AP50"], eval.results["AP"]]
-                )
+
+                # Update metrics
+                stats[self.metrics.keys[-1]] = eval.stats[0]  # update mAP50-95
+                stats[self.metrics.keys[-2]] = eval.stats[5]  # update mAP50
+
+                # Set some metrics in the stats dictionary
+                # Precision
+                stats['metrics/AP(T)'] = eval.stats[1]
+                stats['metrics/AP(S)'] = eval.stats[2]
+                stats['metrics/AP(M)'] = eval.stats[3]
+                stats['metrics/AP(L)'] = eval.stats[4]
+
+                # Recall by IoU
+                stats['metrics/AR(50:95)'] = eval.stats[25]
+                stats['metrics/AR(75)'] = eval.stats[30]
+                stats['metrics/AR(50)'] = eval.stats[31]
+
+                # Recall by Area
+                stats['metrics/AR(T)'] = eval.stats[26]
+                stats['metrics/AR(S)'] = eval.stats[27]
+                stats['metrics/AR(M)'] = eval.stats[28]
+                stats['metrics/AR(L)'] = eval.stats[29]
+
+                # Get all metrics in a dictionary
+                self.extract_cocoeval_metrics(eval)
+
+                # Save results to file
+                results_file = self.save_dir / "evaluation_results.json"
+                with results_file.open("w") as file:
+                    json.dump(stats, file)
             except Exception as e:
-<<<<<<< HEAD
-                LOGGER.warning(f"{pkg} unable to run: {e}")
-=======
                 LOGGER.warning(f"pycocotools unable to run: {e}")
->>>>>>> 2eefd270
         return stats