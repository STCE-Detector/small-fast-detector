--- conflicted
+++ resolved
@@ -512,14 +512,9 @@
         assert str(os.getenv("YOLO_OFFLINE", "")).lower() != "true"  # check if ENV var YOLO_OFFLINE="True"
         import socket
 
-<<<<<<< HEAD
-        socket.create_connection(address=("1.1.1.1", 80), timeout=1.0).close()  # check Cloudflare DNS
-        return True
-=======
         for dns in ("1.1.1.1", "8.8.8.8"):  # check Cloudflare and Google DNS
             socket.create_connection(address=(dns, 80), timeout=1.0).close()
             return True
->>>>>>> 55efd2fa
     return False
 
 
