--- conflicted
+++ resolved
@@ -129,8 +129,6 @@
 
         # Set device
         cuda = torch.cuda.is_available() and device.type != "cpu"  # use CUDA
-        mps = torch.backends.mps.is_available() and device.type != "cpu"  # use MPS
-
         if cuda and not any([nn_module, pt, jit, engine, onnx]):  # GPU dataloader formats
             device = torch.device("cpu")
             cuda = False
@@ -189,7 +187,7 @@
                 # Fix error: module 'numpy.linalg._umath_linalg' has no attribute '_ilp64' when exporting to Tensorflow SavedModel on RPi and Jetson
                 check_requirements("numpy==1.26.4")
             import onnxruntime
-            mps = torch.backends.mps.is_available()
+
             providers = ["CUDAExecutionProvider", "CPUExecutionProvider"] if cuda else ["CPUExecutionProvider"]
             session = onnxruntime.InferenceSession(w, providers=providers)
             output_names = [x.name for x in session.get_outputs()]
@@ -548,12 +546,8 @@
             mat_in = self.pyncnn.Mat(im[0].cpu().numpy())
             with self.net.create_extractor() as ex:
                 ex.input(self.net.input_names()[0], mat_in)
-<<<<<<< HEAD
-                y = [np.array(ex.extract(x)[1])[None] for x in self.net.output_names()]
-=======
                 # WARNING: 'output_names' sorted as a temporary fix for https://github.com/pnnx/pnnx/issues/130
                 y = [np.array(ex.extract(x)[1])[None] for x in sorted(self.net.output_names())]
->>>>>>> b902092d
 
         # NVIDIA Triton Inference Server
         elif self.triton:
