--- conflicted
+++ resolved
@@ -8,13 +8,8 @@
 from torch.nn.init import constant_, xavier_uniform_
 
 from ultralytics.utils.tal import TORCH_1_10, dist2bbox, dist2rbox, make_anchors
-<<<<<<< HEAD
-from .block import DFL, Proto, ContrastiveHead, BNContrastiveHead
-from .conv import Conv
-=======
 from .block import DFL, Proto
 from .conv import Conv, PConv2d
->>>>>>> b902092d
 from .transformer import MLP, DeformableTransformerDecoder, DeformableTransformerDecoderLayer
 from .utils import bias_init_with_prob, linear_init
 
@@ -38,7 +33,11 @@
         self.reg_max = 16  # DFL channels (ch[0] // 16 to scale 4/8/12/16/20 for n/s/m/l/x)
         self.no = nc + self.reg_max * 4  # number of outputs per anchor
         self.stride = torch.zeros(self.nl)  # strides computed during build
-        c2, c3 = max((16, ch[0] // 4, self.reg_max * 4)), max(ch[0], min(self.nc, 100))  # channels
+        if len(ch) == 4:
+            # c2, c3 = max((16, ch[1] // 4, self.reg_max * 4)), max(ch[1], min(self.nc, 100))  # New, heavier version
+            c2, c3 = max((16, ch[0] // 4, self.reg_max * 4)), max(ch[0], min(self.nc, 100))     # Original, ligther version
+        else:
+            c2, c3 = max((16, ch[0] // 4, self.reg_max * 4)), max(ch[0], min(self.nc, 100))  # channels
         self.cv2 = nn.ModuleList(
             nn.Sequential(Conv(x, c2, 3), Conv(c2, c2, 3), nn.Conv2d(c2, 4 * self.reg_max, 1)) for x in ch
         )
@@ -64,17 +63,16 @@
             cls = x_cat[:, self.reg_max * 4 :]
         else:
             box, cls = x_cat.split((self.reg_max * 4, self.nc), 1)
+        dbox = self.decode_bboxes(box)
 
         if self.export and self.format in ("tflite", "edgetpu"):
             # Precompute normalization factor to increase numerical stability
             # See https://github.com/ultralytics/ultralytics/issues/7371
-            grid_h = shape[2]
-            grid_w = shape[3]
-            grid_size = torch.tensor([grid_w, grid_h, grid_w, grid_h], device=box.device).reshape(1, 4, 1)
-            norm = self.strides / (self.stride[0] * grid_size)
-            dbox = self.decode_bboxes(self.dfl(box) * norm, self.anchors.unsqueeze(0) * norm[:, :2])
-        else:
-            dbox = self.decode_bboxes(self.dfl(box), self.anchors.unsqueeze(0)) * self.strides
+            img_h = shape[2]
+            img_w = shape[3]
+            img_size = torch.tensor([img_w, img_h, img_w, img_h], device=box.device).reshape(1, 4, 1)
+            norm = self.strides / (self.stride[0] * img_size)
+            dbox = dist2bbox(self.dfl(box) * norm, self.anchors.unsqueeze(0) * norm[:, :2], xywh=True, dim=1)
 
         y = torch.cat((dbox, cls.sigmoid()), 1)
         return y if self.export else (y, x)
@@ -88,9 +86,9 @@
             a[-1].bias.data[:] = 1.0  # box
             b[-1].bias.data[: m.nc] = math.log(5 / m.nc / (640 / s) ** 2)  # cls (.01 objects, 80 classes, 640 img)
 
-    def decode_bboxes(self, bboxes, anchors):
+    def decode_bboxes(self, bboxes):
         """Decode bounding boxes."""
-        return dist2bbox(bboxes, anchors, xywh=True, dim=1)
+        return dist2bbox(self.dfl(bboxes), self.anchors.unsqueeze(0), xywh=True, dim=1) * self.strides
 
 
 class Segment(Detect):
@@ -145,9 +143,9 @@
             return x, angle
         return torch.cat([x, angle], 1) if self.export else (torch.cat([x[0], angle], 1), (x[1], angle))
 
-    def decode_bboxes(self, bboxes, anchors):
+    def decode_bboxes(self, bboxes):
         """Decode rotated bounding boxes."""
-        return dist2rbox(bboxes, self.angle, anchors, dim=1)
+        return dist2rbox(self.dfl(bboxes), self.angle, self.anchors.unsqueeze(0), dim=1) * self.strides
 
 
 class Pose(Detect):
@@ -211,49 +209,6 @@
             x = torch.cat(x, 1)
         x = self.linear(self.drop(self.pool(self.conv(x)).flatten(1)))
         return x if self.training else x.softmax(1)
-
-
-class WorldDetect(Detect):
-    def __init__(self, nc=80, embed=512, with_bn=False, ch=()):
-        """Initialize YOLOv8 detection layer with nc classes and layer channels ch."""
-        super().__init__(nc, ch)
-        c3 = max(ch[0], min(self.nc, 100))
-        self.cv3 = nn.ModuleList(nn.Sequential(Conv(x, c3, 3), Conv(c3, c3, 3), nn.Conv2d(c3, embed, 1)) for x in ch)
-        self.cv4 = nn.ModuleList(BNContrastiveHead(embed) if with_bn else ContrastiveHead() for _ in ch)
-
-    def forward(self, x, text):
-        """Concatenates and returns predicted bounding boxes and class probabilities."""
-        for i in range(self.nl):
-            x[i] = torch.cat((self.cv2[i](x[i]), self.cv4[i](self.cv3[i](x[i]), text)), 1)
-        if self.training:
-            return x
-
-        # Inference path
-        shape = x[0].shape  # BCHW
-        x_cat = torch.cat([xi.view(shape[0], self.nc + self.reg_max * 4, -1) for xi in x], 2)
-        if self.dynamic or self.shape != shape:
-            self.anchors, self.strides = (x.transpose(0, 1) for x in make_anchors(x, self.stride, 0.5))
-            self.shape = shape
-
-        if self.export and self.format in ("saved_model", "pb", "tflite", "edgetpu", "tfjs"):  # avoid TF FlexSplitV ops
-            box = x_cat[:, : self.reg_max * 4]
-            cls = x_cat[:, self.reg_max * 4 :]
-        else:
-            box, cls = x_cat.split((self.reg_max * 4, self.nc), 1)
-
-        if self.export and self.format in ("tflite", "edgetpu"):
-            # Precompute normalization factor to increase numerical stability
-            # See https://github.com/ultralytics/ultralytics/issues/7371
-            grid_h = shape[2]
-            grid_w = shape[3]
-            grid_size = torch.tensor([grid_w, grid_h, grid_w, grid_h], device=box.device).reshape(1, 4, 1)
-            norm = self.strides / (self.stride[0] * grid_size)
-            dbox = self.decode_bboxes(self.dfl(box) * norm, self.anchors.unsqueeze(0) * norm[:, :2])
-        else:
-            dbox = self.decode_bboxes(self.dfl(box), self.anchors.unsqueeze(0)) * self.strides
-
-        y = torch.cat((dbox, cls.sigmoid()), 1)
-        return y if self.export else (y, x)
 
 
 class RTDETRDecoder(nn.Module):
@@ -400,7 +355,7 @@
             anchors.append(torch.cat([grid_xy, wh], -1).view(-1, h * w, 4))  # (1, h*w, 4)
 
         anchors = torch.cat(anchors, 1)  # (1, h*w*nl, 4)
-        valid_mask = ((anchors > eps) & (anchors < 1 - eps)).all(-1, keepdim=True)  # 1, h*w*nl, 1
+        valid_mask = ((anchors > eps) * (anchors < 1 - eps)).all(-1, keepdim=True)  # 1, h*w*nl, 1
         anchors = torch.log(anchors / (1 - anchors))
         anchors = anchors.masked_fill(~valid_mask, float("inf"))
         return anchors, valid_mask
@@ -425,7 +380,7 @@
 
     def _get_decoder_input(self, feats, shapes, dn_embed=None, dn_bbox=None):
         """Generates and prepares the input required for the decoder from the provided features and shapes."""
-        bs = feats.shape[0]
+        bs = len(feats)
         # Prepare input for decoder
         anchors, valid_mask = self._generate_anchors(shapes, dtype=feats.dtype, device=feats.device)
         features = self.enc_output(valid_mask * feats)  # bs, h*w, 256
